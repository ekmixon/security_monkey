--- conflicted
+++ resolved
@@ -26,11 +26,7 @@
                           <div class="col-md-4 text-center">
 
                               <button class="btn btn-sm btn-primary"
-<<<<<<< HEAD
-                                      ng-click="saveNotificationSettings()"">Save</button>
-=======
                                       ng-click="cmp.saveNotificationSettings()">Save</button>
->>>>>>> f939dba7
                           </div>
                           <div class="col-md-8">
                           </div>
@@ -41,15 +37,9 @@
       </div>
       <div class="col-lg-9" ng-switch="isLoaded">
               <div class="panel panel-info">
-<<<<<<< HEAD
-                <div class="panel-heading">Accounts <span class="badge pull-right">{{ items_displayed() }} of {{ totalItems }}</span></div>
-                <div class="panel-body" ng-switch-when="false" ng-switch="isError">
-                  <p ng-switch-when="false"">Loading . . .</p>
-=======
                 <div class="panel-heading">Accounts <span class="badge pull-right">{{ cmp.items_displayed() }} of {{ cmp.totalItems }}</span></div>
                 <div class="panel-body" ng-switch-when="false" ng-switch="cmp.isError">
                   <p ng-switch-when="false">Loading . . .</p>
->>>>>>> f939dba7
                   <div ng-switch-when="true" class="alert alert-danger">
                     {{err_message}}
                   </div>
